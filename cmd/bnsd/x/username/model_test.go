package username

import (
	"strings"
	"testing"

	"github.com/iov-one/weave"
	"github.com/iov-one/weave/errors"
	"github.com/iov-one/weave/migration"
	"github.com/iov-one/weave/store"
	"github.com/iov-one/weave/weavetest"
	"github.com/iov-one/weave/weavetest/assert"
)

func TestBlockchainAddressValidation(t *testing.T) {
	cases := map[string]struct {
		BA      BlockchainAddress
		WantErr *errors.Error
	}{
		"correct minimal length": {
			BA: BlockchainAddress{
				BlockchainID: strings.Repeat("x", 4),
				Address:      strings.Repeat("x", 1),
			},
			WantErr: nil,
		},
		"correct maximal length": {
			BA: BlockchainAddress{
				BlockchainID: strings.Repeat("x", 32),
				Address:      strings.Repeat("x", 128),
			},
			WantErr: nil,
		},
		"blockchain too short": {
			BA: BlockchainAddress{
				BlockchainID: strings.Repeat("x", 3),
				Address:      strings.Repeat("x", 3),
			},
			WantErr: errors.ErrInput,
		},
		"blockchain too long": {
			BA: BlockchainAddress{
				BlockchainID: strings.Repeat("x", 33),
				Address:      strings.Repeat("x", 3),
			},
			WantErr: errors.ErrInput,
		},
		"address too short": {
			BA: BlockchainAddress{
				BlockchainID: strings.Repeat("x", 6),
				Address:      strings.Repeat("x", 0),
			},
			WantErr: errors.ErrInput,
		},
		"address too long": {
			BA: BlockchainAddress{
				BlockchainID: strings.Repeat("x", 6),
				Address:      strings.Repeat("x", 129),
			},
			WantErr: errors.ErrInput,
		},
		"blockchain ID cannot contain emoji": {
			BA: BlockchainAddress{
				BlockchainID: "😄😊😉😍😘😚😜😝😳😁",
				Address:      strings.Repeat("x", 32),
			},
			WantErr: errors.ErrInput,
		},
	}

	for testName, tc := range cases {
		t.Run(testName, func(t *testing.T) {
			if err := tc.BA.Validate(); !tc.WantErr.Is(err) {
				t.Fatalf("unexpected error: %s", err)
			}
		})
	}
}

func TestQueryByOwner(t *testing.T) {
	var retrievedTokens []Token

	db := store.MemStore()
	migration.MustInitPkg(db, "username")
	username := Username("alice*iov")

	token := Token{
		Metadata: &weave.Metadata{Schema: 1},
		Targets: []BlockchainAddress{
<<<<<<< HEAD
			{BlockchainID: "blockchain", Address: []byte("123456789")},
=======
			{BlockchainID: "blockchain", Address: "123456789"},
>>>>>>> fc2ed680
		},
		Owner: weavetest.NewCondition().Address(),
	}

	b := NewTokenBucket()

	_, err := b.Put(db, username.Bytes(), &token)
	assert.Nil(t, err)

	_, err = b.ByIndex(db, "owner", token.Owner, &retrievedTokens)
	assert.Nil(t, err)

	if len(retrievedTokens) != 1 {
		t.Fatalf("Expected to retrieve one token, got %d", len(retrievedTokens))
	}

	assert.Equal(t, token, retrievedTokens[0])
}

func TestTokenValidate(t *testing.T) {
	cases := map[string]struct {
		Token   Token
		WantErr *errors.Error
	}{
		"correct": {
			Token: Token{
				Metadata: &weave.Metadata{Schema: 1},
				Targets: []BlockchainAddress{
					{BlockchainID: "blockchain", Address: "123456789"},
				},
				Owner: weavetest.NewCondition().Address(),
			},
			WantErr: nil,
		},
		"target missing ": {
			Token: Token{
				Metadata: &weave.Metadata{Schema: 1},
				Targets:  nil,
				Owner:    weavetest.NewCondition().Address(),
			},
			WantErr: errors.ErrEmpty,
		},
		"owner missing ": {
			Token: Token{
				Metadata: &weave.Metadata{Schema: 1},
				Targets: []BlockchainAddress{
					{BlockchainID: "blockchain", Address: "123456789"},
				},
				Owner: nil,
			},
			WantErr: errors.ErrEmpty,
		},
	}

	for testName, tc := range cases {
		t.Run(testName, func(t *testing.T) {
			if err := tc.Token.Validate(); !tc.WantErr.Is(err) {
				t.Fatalf("unexpected error: %s", err)
			}
		})
	}
}<|MERGE_RESOLUTION|>--- conflicted
+++ resolved
@@ -87,11 +87,7 @@
 	token := Token{
 		Metadata: &weave.Metadata{Schema: 1},
 		Targets: []BlockchainAddress{
-<<<<<<< HEAD
-			{BlockchainID: "blockchain", Address: []byte("123456789")},
-=======
 			{BlockchainID: "blockchain", Address: "123456789"},
->>>>>>> fc2ed680
 		},
 		Owner: weavetest.NewCondition().Address(),
 	}
